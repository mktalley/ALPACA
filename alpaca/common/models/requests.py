<<<<<<< HEAD
import datetime

from .models import ValidateBaseModel as BaseModel
from typing import Optional
from datetime import date
from pydantic import root_validator
from uuid import UUID


class NonEmptyRequest(BaseModel):
    """
    Mixin for models that represent requests where we don't want to send nulls for optional fields.
    """

    def to_request_fields(self) -> dict:
        """
        the equivalent of self::dict but removes empty values.

        Ie say we only set trusted_contact.given_name instead of generating a dict like:
          {contact: {city: None, country: None...}, etc}
        we generate just:
          {trusted_contact:{given_name: "new value"}}

        Returns:
            dict: a dict containing any set fields
        """

        # pydantic almost has what we need by passing exclude_none to dict() but it returns:
        #  {trusted_contact: {}, contact: {}, identity: None, etc}
        # so we do a simple list comprehension to filter out None and {}
        return {
            key: (val if not isinstance(val, UUID) else str(val))
            for key, val in self.dict(exclude_none=True).items()
            if val and len(str(val)) > 0
        }


class ClosePositionRequest(NonEmptyRequest):
    """
    Attributes:
        qty (str): The number of shares to liquidate.
        percentage (str): The percentage of shares to liquidate.
    """

    qty: Optional[str]
    percentage: Optional[str]

    @root_validator()
    def root_validator(cls, values: dict) -> dict:
        if "qty" not in values or "percentage" not in values:
            return values

        if values["qty"] is None and values["percentage"] is None:
            raise ValueError(
                "qty or percentage must be given to the ClosePositionRequest, got None for both."
            )

        if values["qty"] is not None and values["percentage"] is not None:
            raise ValueError(
                "Only one of qty or percentage must be given to the ClosePositionRequest, got both."
            )

        return values


class GetPortfolioHistoryRequest(NonEmptyRequest):
    """
    Attributes:
        period (Optional[str]): The duration of the data in number + unit, such as 1D. unit can be D for day, W for
          week, M for month and A for year. Defaults to 1M.
        timeframe (Optional[str]): The resolution of time window. 1Min, 5Min, 15Min, 1H, or 1D. If omitted, 1Min for
          less than 7 days period, 15Min for less than 30 days, or otherwise 1D.
        date_end (Optional[date]): The date the data is returned up to. Defaults to the current market date (rolls over
          at the market open if extended_hours is false, otherwise at 7am ET).
        extended_hours (Optional[bool]): If true, include extended hours in the result. This is effective only for
          timeframe less than 1D.
    """

    period: Optional[str]
    timeframe: Optional[str]
    date_end: Optional[date]
    extended_hours: Optional[bool]


class GetCalendarRequest(NonEmptyRequest):
    """
    Represents the optional filtering you can do when requesting a Calendar object
    """

    start: Optional[date] = None
    end: Optional[date] = None
=======
from datetime import date
from typing import Any, List, Optional
from uuid import UUID

from pydantic import root_validator

from .models import ValidateBaseModel as BaseModel


class NonEmptyRequest(BaseModel):
    """
    Mixin for models that represent requests where we don't want to send nulls for optional fields.
    """

    def to_request_fields(self) -> dict:
        """
        the equivalent of self::dict but removes empty values and handles converting non json serializable types.

        Ie say we only set trusted_contact.given_name instead of generating a dict like:
          {contact: {city: None, country: None...}, etc}
        we generate just:
          {trusted_contact:{given_name: "new value"}}

        NOTE: This function recurses to handle nested models, so do not use on a self-referential model

        Returns:
            dict: a dict containing any set fields
        """

        def map_values(val: Any) -> Any:
            """
            Some types have issues being json encoded, we convert them here to be encodable

            also handles nested models and lists
            """

            if isinstance(val, UUID):
                return str(val)

            if isinstance(val, NonEmptyRequest):
                return val.to_request_fields()

            if isinstance(val, dict):
                return {k: map_values(v) for k, v in val.items()}

            if isinstance(val, list):
                return [map_values(v) for v in val]

            return val

        # pydantic almost has what we need by passing exclude_none to dict() but it returns:
        #  {trusted_contact: {}, contact: {}, identity: None, etc}
        # so we do a simple list comprehension to filter out None and {}
        return {
            key: map_values(val)
            for key, val in self.dict(exclude_none=True).items()
            if val and len(str(val)) > 0
        }


class ClosePositionRequest(NonEmptyRequest):
    """
    Attributes:
        qty (str): The number of shares to liquidate.
        percentage (str): The percentage of shares to liquidate.
    """

    qty: Optional[str]
    percentage: Optional[str]

    @root_validator()
    def root_validator(cls, values: dict) -> dict:
        if "qty" not in values or "percentage" not in values:
            return values

        if values["qty"] is None and values["percentage"] is None:
            raise ValueError(
                "qty or percentage must be given to the ClosePositionRequest, got None for both."
            )

        if values["qty"] is not None and values["percentage"] is not None:
            raise ValueError(
                "Only one of qty or percentage must be given to the ClosePositionRequest, got both."
            )

        return values


class GetPortfolioHistoryRequest(NonEmptyRequest):
    """
    Attributes:
        period (Optional[str]): The duration of the data in number + unit, such as 1D. unit can be D for day, W for
          week, M for month and A for year. Defaults to 1M.
        timeframe (Optional[str]): The resolution of time window. 1Min, 5Min, 15Min, 1H, or 1D. If omitted, 1Min for
          less than 7 days period, 15Min for less than 30 days, or otherwise 1D.
        date_end (Optional[date]): The date the data is returned up to. Defaults to the current market date (rolls over
          at the market open if extended_hours is false, otherwise at 7am ET).
        extended_hours (Optional[bool]): If true, include extended hours in the result. This is effective only for
          timeframe less than 1D.
    """

    period: Optional[str]
    timeframe: Optional[str]
    date_end: Optional[date]
    extended_hours: Optional[bool]


class CreateWatchlistRequest(NonEmptyRequest):
    """
    Represents the fields you can specify when creating a Watchlist

    Attributes:
        name(str): Name of the Watchlist
        symbols(List[str]): Symbols of Assets to watch
    """

    name: str
    symbols: List[str]

    @root_validator()
    def root_validator(cls, values: dict) -> dict:
        return values


class UpdateWatchlistRequest(NonEmptyRequest):
    """
    Represents the fields you can specify when updating a Watchlist

    Attributes:
        name(Optional[str]): Name of the Watchlist
        symbols(Optional[List[str]]): Symbols of Assets to watch
    """

    name: Optional[str]
    symbols: Optional[List[str]]

    @root_validator()
    def root_validator(cls, values: dict) -> dict:
        if ("name" not in values or values["name"] is None) and (
            "symbols" not in values or values["symbols"] is None
        ):
            raise ValueError("One of 'name' or 'symbols' must be defined")

        return values
>>>>>>> 692da44a
<|MERGE_RESOLUTION|>--- conflicted
+++ resolved
@@ -1,238 +1,153 @@
-<<<<<<< HEAD
-import datetime
-
-from .models import ValidateBaseModel as BaseModel
-from typing import Optional
-from datetime import date
-from pydantic import root_validator
-from uuid import UUID
-
-
-class NonEmptyRequest(BaseModel):
-    """
-    Mixin for models that represent requests where we don't want to send nulls for optional fields.
-    """
-
-    def to_request_fields(self) -> dict:
-        """
-        the equivalent of self::dict but removes empty values.
-
-        Ie say we only set trusted_contact.given_name instead of generating a dict like:
-          {contact: {city: None, country: None...}, etc}
-        we generate just:
-          {trusted_contact:{given_name: "new value"}}
-
-        Returns:
-            dict: a dict containing any set fields
-        """
-
-        # pydantic almost has what we need by passing exclude_none to dict() but it returns:
-        #  {trusted_contact: {}, contact: {}, identity: None, etc}
-        # so we do a simple list comprehension to filter out None and {}
-        return {
-            key: (val if not isinstance(val, UUID) else str(val))
-            for key, val in self.dict(exclude_none=True).items()
-            if val and len(str(val)) > 0
-        }
-
-
-class ClosePositionRequest(NonEmptyRequest):
-    """
-    Attributes:
-        qty (str): The number of shares to liquidate.
-        percentage (str): The percentage of shares to liquidate.
-    """
-
-    qty: Optional[str]
-    percentage: Optional[str]
-
-    @root_validator()
-    def root_validator(cls, values: dict) -> dict:
-        if "qty" not in values or "percentage" not in values:
-            return values
-
-        if values["qty"] is None and values["percentage"] is None:
-            raise ValueError(
-                "qty or percentage must be given to the ClosePositionRequest, got None for both."
-            )
-
-        if values["qty"] is not None and values["percentage"] is not None:
-            raise ValueError(
-                "Only one of qty or percentage must be given to the ClosePositionRequest, got both."
-            )
-
-        return values
-
-
-class GetPortfolioHistoryRequest(NonEmptyRequest):
-    """
-    Attributes:
-        period (Optional[str]): The duration of the data in number + unit, such as 1D. unit can be D for day, W for
-          week, M for month and A for year. Defaults to 1M.
-        timeframe (Optional[str]): The resolution of time window. 1Min, 5Min, 15Min, 1H, or 1D. If omitted, 1Min for
-          less than 7 days period, 15Min for less than 30 days, or otherwise 1D.
-        date_end (Optional[date]): The date the data is returned up to. Defaults to the current market date (rolls over
-          at the market open if extended_hours is false, otherwise at 7am ET).
-        extended_hours (Optional[bool]): If true, include extended hours in the result. This is effective only for
-          timeframe less than 1D.
-    """
-
-    period: Optional[str]
-    timeframe: Optional[str]
-    date_end: Optional[date]
-    extended_hours: Optional[bool]
-
-
-class GetCalendarRequest(NonEmptyRequest):
-    """
-    Represents the optional filtering you can do when requesting a Calendar object
-    """
-
-    start: Optional[date] = None
-    end: Optional[date] = None
-=======
-from datetime import date
-from typing import Any, List, Optional
-from uuid import UUID
-
-from pydantic import root_validator
-
-from .models import ValidateBaseModel as BaseModel
-
-
-class NonEmptyRequest(BaseModel):
-    """
-    Mixin for models that represent requests where we don't want to send nulls for optional fields.
-    """
-
-    def to_request_fields(self) -> dict:
-        """
-        the equivalent of self::dict but removes empty values and handles converting non json serializable types.
-
-        Ie say we only set trusted_contact.given_name instead of generating a dict like:
-          {contact: {city: None, country: None...}, etc}
-        we generate just:
-          {trusted_contact:{given_name: "new value"}}
-
-        NOTE: This function recurses to handle nested models, so do not use on a self-referential model
-
-        Returns:
-            dict: a dict containing any set fields
-        """
-
-        def map_values(val: Any) -> Any:
-            """
-            Some types have issues being json encoded, we convert them here to be encodable
-
-            also handles nested models and lists
-            """
-
-            if isinstance(val, UUID):
-                return str(val)
-
-            if isinstance(val, NonEmptyRequest):
-                return val.to_request_fields()
-
-            if isinstance(val, dict):
-                return {k: map_values(v) for k, v in val.items()}
-
-            if isinstance(val, list):
-                return [map_values(v) for v in val]
-
-            return val
-
-        # pydantic almost has what we need by passing exclude_none to dict() but it returns:
-        #  {trusted_contact: {}, contact: {}, identity: None, etc}
-        # so we do a simple list comprehension to filter out None and {}
-        return {
-            key: map_values(val)
-            for key, val in self.dict(exclude_none=True).items()
-            if val and len(str(val)) > 0
-        }
-
-
-class ClosePositionRequest(NonEmptyRequest):
-    """
-    Attributes:
-        qty (str): The number of shares to liquidate.
-        percentage (str): The percentage of shares to liquidate.
-    """
-
-    qty: Optional[str]
-    percentage: Optional[str]
-
-    @root_validator()
-    def root_validator(cls, values: dict) -> dict:
-        if "qty" not in values or "percentage" not in values:
-            return values
-
-        if values["qty"] is None and values["percentage"] is None:
-            raise ValueError(
-                "qty or percentage must be given to the ClosePositionRequest, got None for both."
-            )
-
-        if values["qty"] is not None and values["percentage"] is not None:
-            raise ValueError(
-                "Only one of qty or percentage must be given to the ClosePositionRequest, got both."
-            )
-
-        return values
-
-
-class GetPortfolioHistoryRequest(NonEmptyRequest):
-    """
-    Attributes:
-        period (Optional[str]): The duration of the data in number + unit, such as 1D. unit can be D for day, W for
-          week, M for month and A for year. Defaults to 1M.
-        timeframe (Optional[str]): The resolution of time window. 1Min, 5Min, 15Min, 1H, or 1D. If omitted, 1Min for
-          less than 7 days period, 15Min for less than 30 days, or otherwise 1D.
-        date_end (Optional[date]): The date the data is returned up to. Defaults to the current market date (rolls over
-          at the market open if extended_hours is false, otherwise at 7am ET).
-        extended_hours (Optional[bool]): If true, include extended hours in the result. This is effective only for
-          timeframe less than 1D.
-    """
-
-    period: Optional[str]
-    timeframe: Optional[str]
-    date_end: Optional[date]
-    extended_hours: Optional[bool]
-
-
-class CreateWatchlistRequest(NonEmptyRequest):
-    """
-    Represents the fields you can specify when creating a Watchlist
-
-    Attributes:
-        name(str): Name of the Watchlist
-        symbols(List[str]): Symbols of Assets to watch
-    """
-
-    name: str
-    symbols: List[str]
-
-    @root_validator()
-    def root_validator(cls, values: dict) -> dict:
-        return values
-
-
-class UpdateWatchlistRequest(NonEmptyRequest):
-    """
-    Represents the fields you can specify when updating a Watchlist
-
-    Attributes:
-        name(Optional[str]): Name of the Watchlist
-        symbols(Optional[List[str]]): Symbols of Assets to watch
-    """
-
-    name: Optional[str]
-    symbols: Optional[List[str]]
-
-    @root_validator()
-    def root_validator(cls, values: dict) -> dict:
-        if ("name" not in values or values["name"] is None) and (
-            "symbols" not in values or values["symbols"] is None
-        ):
-            raise ValueError("One of 'name' or 'symbols' must be defined")
-
-        return values
->>>>>>> 692da44a
+from datetime import date
+from typing import Any, List, Optional
+from uuid import UUID
+
+from pydantic import root_validator
+
+from .models import ValidateBaseModel as BaseModel
+
+
+class NonEmptyRequest(BaseModel):
+    """
+    Mixin for models that represent requests where we don't want to send nulls for optional fields.
+    """
+
+    def to_request_fields(self) -> dict:
+        """
+        the equivalent of self::dict but removes empty values and handles converting non json serializable types.
+
+        Ie say we only set trusted_contact.given_name instead of generating a dict like:
+          {contact: {city: None, country: None...}, etc}
+        we generate just:
+          {trusted_contact:{given_name: "new value"}}
+
+        NOTE: This function recurses to handle nested models, so do not use on a self-referential model
+
+        Returns:
+            dict: a dict containing any set fields
+        """
+
+        def map_values(val: Any) -> Any:
+            """
+            Some types have issues being json encoded, we convert them here to be encodable
+
+            also handles nested models and lists
+            """
+
+            if isinstance(val, UUID):
+                return str(val)
+
+            if isinstance(val, NonEmptyRequest):
+                return val.to_request_fields()
+
+            if isinstance(val, dict):
+                return {k: map_values(v) for k, v in val.items()}
+
+            if isinstance(val, list):
+                return [map_values(v) for v in val]
+
+            return val
+
+        # pydantic almost has what we need by passing exclude_none to dict() but it returns:
+        #  {trusted_contact: {}, contact: {}, identity: None, etc}
+        # so we do a simple list comprehension to filter out None and {}
+        return {
+            key: map_values(val)
+            for key, val in self.dict(exclude_none=True).items()
+            if val and len(str(val)) > 0
+        }
+
+
+class ClosePositionRequest(NonEmptyRequest):
+    """
+    Attributes:
+        qty (str): The number of shares to liquidate.
+        percentage (str): The percentage of shares to liquidate.
+    """
+
+    qty: Optional[str]
+    percentage: Optional[str]
+
+    @root_validator()
+    def root_validator(cls, values: dict) -> dict:
+        if "qty" not in values or "percentage" not in values:
+            return values
+
+        if values["qty"] is None and values["percentage"] is None:
+            raise ValueError(
+                "qty or percentage must be given to the ClosePositionRequest, got None for both."
+            )
+
+        if values["qty"] is not None and values["percentage"] is not None:
+            raise ValueError(
+                "Only one of qty or percentage must be given to the ClosePositionRequest, got both."
+            )
+
+        return values
+
+
+class GetPortfolioHistoryRequest(NonEmptyRequest):
+    """
+    Attributes:
+        period (Optional[str]): The duration of the data in number + unit, such as 1D. unit can be D for day, W for
+          week, M for month and A for year. Defaults to 1M.
+        timeframe (Optional[str]): The resolution of time window. 1Min, 5Min, 15Min, 1H, or 1D. If omitted, 1Min for
+          less than 7 days period, 15Min for less than 30 days, or otherwise 1D.
+        date_end (Optional[date]): The date the data is returned up to. Defaults to the current market date (rolls over
+          at the market open if extended_hours is false, otherwise at 7am ET).
+        extended_hours (Optional[bool]): If true, include extended hours in the result. This is effective only for
+          timeframe less than 1D.
+    """
+
+    period: Optional[str]
+    timeframe: Optional[str]
+    date_end: Optional[date]
+    extended_hours: Optional[bool]
+      
+
+class GetCalendarRequest(NonEmptyRequest):
+    """
+    Represents the optional filtering you can do when requesting a Calendar object
+    """
+
+    start: Optional[date] = None
+    end: Optional[date] = None
+
+
+class CreateWatchlistRequest(NonEmptyRequest):
+    """
+    Represents the fields you can specify when creating a Watchlist
+
+    Attributes:
+        name(str): Name of the Watchlist
+        symbols(List[str]): Symbols of Assets to watch
+    """
+
+    name: str
+    symbols: List[str]
+
+    @root_validator()
+    def root_validator(cls, values: dict) -> dict:
+        return values
+
+
+class UpdateWatchlistRequest(NonEmptyRequest):
+    """
+    Represents the fields you can specify when updating a Watchlist
+
+    Attributes:
+        name(Optional[str]): Name of the Watchlist
+        symbols(Optional[List[str]]): Symbols of Assets to watch
+    """
+
+    name: Optional[str]
+    symbols: Optional[List[str]]
+
+    @root_validator()
+    def root_validator(cls, values: dict) -> dict:
+        if ("name" not in values or values["name"] is None) and (
+            "symbols" not in values or values["symbols"] is None
+        ):
+            raise ValueError("One of 'name' or 'symbols' must be defined")
+
+        return values