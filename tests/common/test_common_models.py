<<<<<<< HEAD
import pytest
from alpaca.common.models import (
    Clock,
    Calendar,
    Position,
    ClosePositionResponse,
    Order,
    PortfolioHistory,
    ClosePositionRequest,
)
from datetime import datetime, date
from uuid import UUID
=======
from alpaca.common.enums import AssetClass, AssetStatus
from alpaca.common.models import Clock, Calendar
from datetime import datetime, date
from factories import create_dummy_asset
>>>>>>> 45ce1ace


def test_clock_timestamps():
    """Tests whether timestamp string is successfully parsed into datetime"""
    clock = Clock(
        timestamp="2022-04-28T14:07:04.451420928-04:00",
        is_open=True,
        next_open="2022-04-29T09:30:00-04:00",
        next_close="2022-04-28T16:00:00-04:00",
    )

    assert type(clock.timestamp) is datetime

    assert clock.timestamp.day == 28


def test_calendar_timestamps():
    """Tests whether the timestamp strings are successfully parsed into datetime"""
    calendar = Calendar(date="2021-03-02", open="09:30", close="4:00")

    assert type(calendar.date) is date
    assert type(calendar.open) is datetime
    assert type(calendar.close) is datetime

    assert calendar.open.minute == 30


def test_position_uuid():
    """Tests that the asset id is up-casted to UUID."""
    position = Position(
        asset_id="904837e3-3b76-47ec-b432-046db621571b",
        symbol="AAPL",
        exchange="NASDAQ",
        asset_class="us_equity",
        avg_entry_price="100.0",
        qty="5",
        side="long",
        market_value="600.0",
        cost_basis="500.0",
        unrealized_pl="100.0",
        unrealized_plpc="0.20",
        unrealized_intraday_pl="10.0",
        unrealized_intraday_plpc="0.0084",
        current_price="120.0",
        lastday_price="119.0",
        change_today="0.0084",
    )

    assert isinstance(position.asset_id, UUID)


def test_close_position_response_uuid():
    """Tests that the order id is up-casted to UUID."""
    close_position_response = ClosePositionResponse(
        order_id="904837e3-3b76-47ec-b432-046db621571b", status_code=201
    )

    assert isinstance(close_position_response.order_id, UUID)


def test_order_timestamps():
    """Tests that all timestamp fields are up-casted to datetimes."""

    order = Order(
        id="61e69015-8549-4bfd-b9c3-01e75843f47d",
        client_order_id="eb9e2aaa-f71a-4f51-b5b4-52a6c565dad4",
        created_at="2021-03-16T18:38:01.942282Z",
        updated_at="2021-03-16T18:38:01.942282Z",
        submitted_at="2021-03-16T18:38:01.937734Z",
        filled_at="2021-03-16T18:38:01.937734Z",
        expired_at="2021-03-16T18:38:01.937734Z",
        canceled_at="2021-03-16T18:38:01.937734Z",
        failed_at="2021-03-16T18:38:01.937734Z",
        replaced_at="2021-03-16T18:38:01.937734Z",
        replaced_by=None,
        replaces=None,
        asset_id="b0b6dd9d-8b9b-48a9-ba46-b9d54906e415",
        symbol="AAPL",
        asset_class="us_equity",
        notional="500",
        qty=None,
        filled_qty="0",
        filled_avg_price=None,
        order_class="",
        order_type="market",
        type="market",
        side="buy",
        time_in_force="day",
        limit_price=None,
        stop_price=None,
        status="accepted",
        extended_hours=False,
        legs=None,
        trail_percent=None,
        trail_price=None,
        hwm=None,
        commission="1.25",
    )

    assert isinstance(order.created_at, datetime)
    assert isinstance(order.updated_at, datetime)
    assert isinstance(order.submitted_at, datetime)
    assert isinstance(order.filled_at, datetime)
    assert isinstance(order.expired_at, datetime)
    assert isinstance(order.canceled_at, datetime)
    assert isinstance(order.failed_at, datetime)
    assert isinstance(order.replaced_at, datetime)


def test_order_uuids():
    """Tests that the Order's id fields are up-casted to UUIDs."""

    order = Order(
        id="61e69015-8549-4bfd-b9c3-01e75843f47d",
        client_order_id="eb9e2aaa-f71a-4f51-b5b4-52a6c565dad4",
        created_at="2021-03-16T18:38:01.942282Z",
        updated_at="2021-03-16T18:38:01.942282Z",
        submitted_at="2021-03-16T18:38:01.937734Z",
        filled_at="2021-03-16T18:38:01.937734Z",
        expired_at="2021-03-16T18:38:01.937734Z",
        canceled_at="2021-03-16T18:38:01.937734Z",
        failed_at="2021-03-16T18:38:01.937734Z",
        replaced_at="2021-03-16T18:38:01.937734Z",
        replaced_by="61e69015-8549-4bfd-b9c3-01e75843f47d",
        replaces="61e69015-8549-4bfd-b9c3-01e75843f47d",
        asset_id="b0b6dd9d-8b9b-48a9-ba46-b9d54906e415",
        symbol="AAPL",
        asset_class="us_equity",
        notional="500",
        qty=None,
        filled_qty="0",
        filled_avg_price=None,
        order_class="",
        order_type="market",
        type="market",
        side="buy",
        time_in_force="day",
        limit_price=None,
        stop_price=None,
        status="accepted",
        extended_hours=False,
        legs=None,
        trail_percent=None,
        trail_price=None,
        hwm=None,
        commission="1.25",
    )

    assert isinstance(order.id, UUID)
    assert isinstance(order.client_order_id, UUID)
    assert isinstance(order.replaced_by, UUID)
    assert isinstance(order.replaces, UUID)
    assert isinstance(order.asset_id, UUID)


def test_order_legs():
    """Tests recursive Order object with legs field"""

    order = Order(
        id="61e69015-8549-4bfd-b9c3-01e75843f47d",
        client_order_id="eb9e2aaa-f71a-4f51-b5b4-52a6c565dad4",
        created_at="2021-03-16T18:38:01.942282Z",
        updated_at="2021-03-16T18:38:01.942282Z",
        submitted_at="2021-03-16T18:38:01.937734Z",
        filled_at="2021-03-16T18:38:01.937734Z",
        expired_at="2021-03-16T18:38:01.937734Z",
        canceled_at="2021-03-16T18:38:01.937734Z",
        failed_at="2021-03-16T18:38:01.937734Z",
        replaced_at="2021-03-16T18:38:01.937734Z",
        replaced_by="61e69015-8549-4bfd-b9c3-01e75843f47d",
        replaces="61e69015-8549-4bfd-b9c3-01e75843f47d",
        asset_id="b0b6dd9d-8b9b-48a9-ba46-b9d54906e415",
        symbol="AAPL",
        asset_class="us_equity",
        notional="500",
        qty=None,
        filled_qty="0",
        filled_avg_price=None,
        order_class="",
        order_type="market",
        type="market",
        side="buy",
        time_in_force="day",
        limit_price=None,
        stop_price=None,
        status="accepted",
        extended_hours=False,
        legs=None,
        trail_percent=None,
        trail_price=None,
        hwm=None,
        commission="1.25",
    )

    order_with_legs = Order(
        id="61e69015-8549-4bfd-b9c3-01e75843f47d",
        client_order_id="eb9e2aaa-f71a-4f51-b5b4-52a6c565dad4",
        created_at="2021-03-16T18:38:01.942282Z",
        updated_at="2021-03-16T18:38:01.942282Z",
        submitted_at="2021-03-16T18:38:01.937734Z",
        filled_at="2021-03-16T18:38:01.937734Z",
        expired_at="2021-03-16T18:38:01.937734Z",
        canceled_at="2021-03-16T18:38:01.937734Z",
        failed_at="2021-03-16T18:38:01.937734Z",
        replaced_at="2021-03-16T18:38:01.937734Z",
        replaced_by="61e69015-8549-4bfd-b9c3-01e75843f47d",
        replaces="61e69015-8549-4bfd-b9c3-01e75843f47d",
        asset_id="b0b6dd9d-8b9b-48a9-ba46-b9d54906e415",
        symbol="AAPL",
        asset_class="us_equity",
        notional="500",
        qty=None,
        filled_qty="0",
        filled_avg_price=None,
        order_class="",
        order_type="market",
        type="market",
        side="buy",
        time_in_force="day",
        limit_price=None,
        stop_price=None,
        status="accepted",
        extended_hours=False,
        legs=[order],
        trail_percent=None,
        trail_price=None,
        hwm=None,
        commission="1.25",
    )

    assert isinstance(order_with_legs.legs, list)
    assert isinstance(order_with_legs.legs[0], Order)


class TestClosePositionRequest:
    def test_valid_qty_request(self):
        close_position_request = ClosePositionRequest(qty="100")
        assert close_position_request.qty == "100"
        assert close_position_request.percentage is None

    def test_valid_percentage_request(self):
        close_position_request = ClosePositionRequest(percentage="0.5")
        assert close_position_request.qty is None
        assert close_position_request.percentage == "0.5"

    def test_provide_qty_and_percentage(self):
        with pytest.raises(ValueError) as e:
            close_position_request = ClosePositionRequest(qty="100", percentage="0.5")

        assert (
            "Only one of qty or percentage must be given to the ClosePositionRequest, got both."
            in str(e.value)
        )

    def test_provide_neither_qty_or_percentage(self):
        with pytest.raises(ValueError) as e:
            close_position_request = ClosePositionRequest()

        assert (
            "qty or percentage must be given to the ClosePositionRequest, got None for both."
            in str(e.value)
        )<|MERGE_RESOLUTION|>--- conflicted
+++ resolved
@@ -1,4 +1,3 @@
-<<<<<<< HEAD
 import pytest
 from alpaca.common.models import (
     Clock,
@@ -11,12 +10,8 @@
 )
 from datetime import datetime, date
 from uuid import UUID
-=======
 from alpaca.common.enums import AssetClass, AssetStatus
-from alpaca.common.models import Clock, Calendar
-from datetime import datetime, date
 from factories import create_dummy_asset
->>>>>>> 45ce1ace
 
 
 def test_clock_timestamps():
