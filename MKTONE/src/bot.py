--- conflicted
+++ resolved
@@ -18,14 +18,14 @@
 def main(poll_interval: float = 60) -> None:
     trading = get_trading_client()
     stock = get_stock_client()
-<<<<<<< HEAD
+codex/update-order-creation-to-use-market-data
     option = get_option_client()
     strategy = ZeroDTECreditSpread(
         trading_client=trading, stock_client=stock, option_client=option
     )
-=======
+
     strategy = ZeroDTECreditSpread(trading_client=trading, stock_client=stock)
->>>>>>> 506b5144
+main
 
     while True:
         clock = trading.get_clock()
